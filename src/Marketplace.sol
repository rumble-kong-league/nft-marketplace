--- conflicted
+++ resolved
@@ -23,26 +23,15 @@
 // How To Improve This Contract
 // 1. Batch transfer a combination of 721s and 1155s. This
 // would utilise safeBatchTransferFrom on the 1155 side.
-
-// TODO: implement fees on each sale. This would be a percentage of the sale.
-// You need to add a variable PROTOCOL_FEE that is settable by the owner.
-// Use onlyOwner modifier from the Ownable.
-// This also requires PROTOCOL_FEE_RECEIVER address. This is only settable by
-// owner. So you will need to use onlyOwner here as well.
-// You also need to implement the actual logic of taking the fee in
-// tranferFeesAndFunds.
-
-// TODO: make sure that `forge build` compiles all the contracts and that
-// `forge test` runs all the tests. We should have 100% test coverage.
-
-// TODO: write tests for signing. Both from contract and from user
-
 contract Marketplace is IMarketplace, IMarketplaceErrors, Ownable {
     using Orders for Orders.Order;
     using ERC165Checker for address;
 
     bytes4 private constant IID_IERC1155 = type(IERC1155).interfaceId;
     bytes4 private constant IID_IERC721 = type(IERC721).interfaceId;
+
+    uint256 private PROTOCOL_FEE; // 10000 = 100%
+    address private PROTOCOL_FEE_RECIEVER;
 
     uint256 constant ETHEREUM_CHAIN_ID = 1;
     
@@ -56,18 +45,6 @@
     mapping(address => uint256) private userMinOrderNonce;
     // keeps track of nonces that have been cancelled
     mapping(address => mapping(uint256 => bool)) private _isUserOrderNonceExecutedOrCancelled;
-
-    event CancelAllOrdersForUser(address indexed user, uint256 indexed newMinNonce);
-    event CancelMultipleOrders(address indexed user, uint256[] indexed orderNonces);
-    event OrderFulfilled(
-        address indexed from,
-        address indexed to,
-        address indexed collection,
-        uint256 tokenId,
-        uint256 amount,
-        address currency,
-        uint256 price
-    );
 
     constructor() {
         DOMAIN_SEPARATOR = keccak256(
@@ -104,15 +81,8 @@
         if (order.signer == address(0)) {
             revert InvalidSigner();
         }
-<<<<<<< HEAD
-
         SignatureChecker.verify(order.hash(), order.signer, order.v, order.r, order.s, DOMAIN_SEPARATOR);
 
-=======
-        if (!SignatureChecker.verify(order.hash(), order.signer, order.v, order.r, order.s, DOMAIN_SEPARATOR)) {
-            revert InvalidSignature();
-        }
->>>>>>> caf9f6ef
         if (order.startTime > block.timestamp) {
             revert OrderNotActive();
         }
@@ -129,13 +99,8 @@
     }
 
     function _fulfillOrder(Orders.Order calldata order) internal {
-<<<<<<< HEAD
         (address seller, address buyer) = order.isAsk ? (order.signer, msg.sender) : (msg.sender, order.signer);
 
-=======
-        address seller = order.isAsk ? order.signer : msg.sender;
-        address buyer = order.isAsk ? msg.sender : order.signer;
->>>>>>> caf9f6ef
         _transferFeesAndFunds(buyer, seller, order.currency, order.price);
         _transferNonFungibleToken(order.collection, seller, buyer, order.tokenId, order.amount);
         emit OrderFulfilled(seller, buyer, order.collection, order.tokenId, order.amount, order.currency, order.price);
@@ -149,7 +114,6 @@
         require(minNonce > userMinOrderNonce[msg.sender], "Cancel: Order nonce lower than current");
         require(minNonce < userMinOrderNonce[msg.sender] + 500000, "Cancel: Cannot cancel more orders");
         userMinOrderNonce[msg.sender] = minNonce;
-<<<<<<< HEAD
 
         emit CancelAllOrdersForUser(msg.sender, minNonce);
     }
@@ -157,14 +121,6 @@
     /**
      * @notice Cancel multiple orders with specific nonces
      * @param orderNonces array of nonces corresponding to the orders to be cancelled
-=======
-        emit CancelAllOrders(msg.sender, minNonce);
-    }
-
-    /**
-     * @notice Cancel multiple orders
-     * @param orderNonces array of order nonces
->>>>>>> caf9f6ef
      */
     function cancelMultipleOrders(uint256[] calldata orderNonces) external {
         require(orderNonces.length > 0, "Cancel: Cannot be empty");
@@ -195,14 +151,26 @@
         }
     }
 
-    /**
-     * @notice Transfer fees and funds to royalty recipient, protocol, and seller
-     * @param from sender of the funds
-     * @param to seller's recipient
-     * @param amount amount being transferred (in currency)
-     */
     function _transferFeesAndFunds(address from, address to, address currency, uint256 amount) internal {
-        IERC20(currency).transferFrom(from, to, amount);
+        uint256 finalAmount = amount;
+        uint256 protocolFeeAmount = (PROTOCOL_FEE * amount) / 10000;
+
+        // Check if the protocol fee is different than 0 for this strategy
+        if ((PROTOCOL_FEE_RECIEVER != address(0)) && (protocolFeeAmount != 0)) {
+            IERC20(currency).transferFrom(from, PROTOCOL_FEE_RECIEVER, protocolFeeAmount);
+            finalAmount -= protocolFeeAmount;
+        } 
+
+        // Transfer payment
+        IERC20(currency).transferFrom(from, to, finalAmount);
+    }
+
+    function setProtocolFeeReciever(address protocolFeeReciever) external onlyOwner {
+        PROTOCOL_FEE_RECIEVER = protocolFeeReciever;
+    }
+
+    function setProtocolFee(uint256 protocolFee) external onlyOwner {
+        PROTOCOL_FEE = protocolFee;
     }
 
     function getCurrentNonceForAddress(address add) public view returns (uint256) {
